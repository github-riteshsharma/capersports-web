--- conflicted
+++ resolved
@@ -1,13 +1,7 @@
 
-<<<<<<< HEAD
-P***ck***ge deployment using ZIP Deploy initi***ted.
-Fetching ch***nges.
-Cle***ning up temp folders from previous zip deployments ***nd extr***cting pushed zip file C:\loc***l\Temp\zipdeploy\qyxcvsd2.zip (9.48 MB) to C:\loc***l\Temp\zipdeploy\extr***cted
 Error: F***iled to deploy web p***ck***ge to App Service.
 Error: Deployment F***iled, P***ck***ge deployment using ZIP Deploy f***iled. Refer logs for more det***ils.
 
-=======
->>>>>>> 308ae59a
 # CaperSports - MERN Stack E-commerce Platform
 
 A full-stack e-commerce platform for premium sports clothing built with React, Node.js, Express, and MongoDB. **Ready for Azure deployment!**
